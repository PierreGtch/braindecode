--- conflicted
+++ resolved
@@ -17,14 +17,11 @@
 
 from .training.scoring import (CroppedTimeSeriesEpochScoring,
                                CroppedTrialEpochScoring, PostEpochTrainScoring)
-<<<<<<< HEAD
 from .models.util import models_dict
-=======
 from .datasets.base import BaseConcatDataset, WindowsDataset
 
 log = logging.getLogger(__name__)
 
->>>>>>> ae843fe9
 
 class _EEGNeuralNet(NeuralNet, abc.ABC):
     signal_args_set_ = False
@@ -33,8 +30,6 @@
     def log(self):
         return log.getChild(self.__class__.__name__)
 
-<<<<<<< HEAD
-class _EEGNeuralNet:
     def initialize_module(self):
         """Initializes the module.
 
@@ -56,8 +51,6 @@
         self.module_ = module
         return self
 
-=======
->>>>>>> ae843fe9
     def _yield_callbacks(self):
         # Here we parse the callbacks supplied as strings,
         # e.g. 'accuracy', to the callbacks skorch expects
