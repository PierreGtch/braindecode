"""Get epochs from mne.Raw"""

# Authors: Hubert Banville <hubert.jbanville@gmail.com>
#          Lukas Gemein <l.gemein@gmail.com>
#          Simon Brandt <simonbrandt@protonmail.com>
#          David Sabbagh <dav.sabbagh@gmail.com>
#          Henrik Bonsmann <henrikbons@gmail.com>
#          Ann-Kathrin Kiessner <ann-kathrin.kiessner@gmx.de>
#          Vytautas Jankauskas <vytauto.jankausko@gmail.com>
#          Dan Wilson <dan.c.wil@gmail.com>
#          Maciej Sliwowski <maciek.sliwowski@gmail.com>
#          Mohammed Fattouh <mo.fattouh@gmail.com>
#          Robin Schirrmeister <robintibor@gmail.com>
#
# License: BSD (3-clause)

from __future__ import annotations
<<<<<<< HEAD
from typing import Callable, Any
=======
>>>>>>> 7c88b4c4
import warnings

import numpy as np
from numpy.typing import ArrayLike
import mne
import pandas as pd
from joblib import Parallel, delayed

from ..datasets.base import WindowsDataset, BaseConcatDataset, EEGWindowsDataset

# null slice:
_NS = slice(None)


class _LazyDataFrame:
    """
    Super hacky way to emulate the functions we need from a DataFrame
    while lazily computing the data.
    """

    def __init__(
        self,
        length: int,
        functions: dict[str, Callable[[int], Any]],
        columns: list[str],
        series: bool = False,
    ):
        if not (isinstance(length, int) and length >= 0):
            raise ValueError("Length must be a positive integer.")
        if not all(c in functions for c in columns):
            raise ValueError("All columns must have a corresponding function.")
        if series and len(columns) != 1:
            raise ValueError("Series must have exactly one column.")
        self.length = length
        self.functions = functions
        self.columns = columns
        self.series = series

    @property
    def loc(self):
        return self

    def __len__(self):
        return self.length

    def __getitem__(self, key):
        if not isinstance(key, tuple):
            key = (key, self.columns)
        if len(key) == 1:
            key = (key[0], self.columns)
        if not len(key) == 2:
            raise IndexError(
                f"index must be either [row] or [row, column], got [{', '.join(map(str, key))}]."
            )
        row, col = key
        if col == _NS:
            col = self.columns
        if isinstance(col, str):
            col = [col]
        else:
            col = list(col)
        if not all(c in self.columns for c in col):
            raise IndexError(
                f"All columns must be present in the dataframe with columns {self.columns}. Got {col}."
            )
        if row == _NS:
            return _LazyDataFrame(self.length, self.functions, col)
        if not isinstance(row, int):
            raise NotImplementedError(
                "Row indexing only supports either a single integer or a null slice (i.e., df[:])."
            )
        if not (0 <= row < self.length):
            raise IndexError(f"Row index {row} is out of bounds.")
        if self.series:
            return self.functions[self.columns[0]](row)
        return pd.Series({c: self.functions[c](row) for c in col})

    def to_numpy(self):
        return _LazyDataFrame(
            length=self.length,
            functions=self.functions,
            columns=self.columns,
            series=len(self.columns) == 1,
        )

    def to_list(self):
        return self.to_numpy()


class _FixedLengthWindowFunctions:
    def __init__(
        self,
        start_offset_samples: int,
        last_potential_start: int,
        window_stride_samples: int,
        window_size_samples: int,
        target: Any,
    ):
        self.start_offset_samples = start_offset_samples
        self.last_potential_start = last_potential_start
        self.window_stride_samples = window_stride_samples
        self.window_size_samples = window_size_samples
        self.target_val = target

    @property
    def length(self) -> int:
        return int(
            np.ceil(
                (self.last_potential_start + 1 - self.start_offset_samples)
                / self.window_stride_samples
            )
        )

    def i_window_in_trial(self, i: int) -> int:
        return i

    def i_start_in_trial(self, i: int) -> int:
        return self.start_offset_samples + i * self.window_stride_samples

    def i_stop_in_trial(self, i: int) -> int:
        return (
            self.start_offset_samples
            + i * self.window_stride_samples
            + self.window_size_samples
        )

    def target(self, i: int) -> Any:
        return self.target_val


def _get_use_mne_epochs(use_mne_epochs, reject, picks, flat, drop_bad_windows):
    should_use_mne_epochs = (
        (reject is not None)
        or (picks is not None)
        or (flat is not None)
        or (drop_bad_windows is True)
    )
    if use_mne_epochs is None:
        if should_use_mne_epochs:
            warnings.warn(
                "Using reject or picks or flat or dropping bad windows means "
                "mne Epochs are created, "
                "which will be substantially slower and may be deprecated in the future."
            )
        return should_use_mne_epochs
    if not use_mne_epochs and should_use_mne_epochs:
        raise ValueError(
            "Cannot set use_mne_epochs=False when using reject, picks, flat, or dropping bad windows."
        )
    return use_mne_epochs


# XXX it's called concat_ds...
def create_windows_from_events(
    concat_ds: BaseConcatDataset,
    trial_start_offset_samples: int = 0,
    trial_stop_offset_samples: int = 0,
    window_size_samples: int | None = None,
    window_stride_samples: int | None = None,
    drop_last_window: bool = False,
    mapping: dict[str, int] | None = None,
    preload: bool = False,
    drop_bad_windows: bool | None = None,
    picks: str | ArrayLike | slice | None = None,
    reject: dict[str, float] | None = None,
    flat: dict[str, float] | None = None,
    on_missing: str = "error",
    accepted_bads_ratio: float = 0.0,
    use_mne_epochs: bool | None = None,
    n_jobs: int = 1,
    verbose: bool | str | int | None = "error",
):
    """Create windows based on events in mne.Raw.

    This function extracts windows of size window_size_samples in the interval
    [trial onset + trial_start_offset_samples, trial onset + trial duration +
    trial_stop_offset_samples] around each trial, with a separation of
    window_stride_samples between consecutive windows. If the last window
    around an event does not end at trial_stop_offset_samples and
    drop_last_window is set to False, an additional overlapping window that
    ends at trial_stop_offset_samples is created.

    Windows are extracted from the interval defined by the following::

                                                trial onset +
                        trial onset                duration
        |--------------------|------------------------|-----------------------|
        trial onset -                                             trial onset +
        trial_start_offset_samples                                   duration +
                                                    trial_stop_offset_samples

    Parameters
    ----------
    concat_ds: BaseConcatDataset
        A concat of base datasets each holding raw and description.
    trial_start_offset_samples: int
        Start offset from original trial onsets, in samples. Defaults to zero.
    trial_stop_offset_samples: int
        Stop offset from original trial stop, in samples. Defaults to zero.
    window_size_samples: int | None
        Window size. If None, the window size is inferred from the original
        trial size of the first trial and trial_start_offset_samples and
        trial_stop_offset_samples.
    window_stride_samples: int | None
        Stride between windows, in samples. If None, the window stride is
        inferred from the original trial size of the first trial and
        trial_start_offset_samples and trial_stop_offset_samples.
    drop_last_window: bool
        If False, an additional overlapping window that ends at
        trial_stop_offset_samples will be extracted around each event when the
        last window does not end exactly at trial_stop_offset_samples.
    mapping: dict(str: int)
        Mapping from event description to numerical target value.
    preload: bool
        If True, preload the data of the Epochs objects. This is useful to
        reduce disk reading overhead when returning windows in a training
        scenario, however very large data might not fit into memory.
    drop_bad_windows: bool
        If True, call `.drop_bad()` on the resulting mne.Epochs object. This
        step allows identifying e.g., windows that fall outside of the
        continuous recording. It is suggested to run this step here as otherwise
        the BaseConcatDataset has to be updated as well.
    picks: str | list | slice | None
        Channels to include. If None, all available channels are used. See
        mne.Epochs.
    reject: dict | None
        Epoch rejection parameters based on peak-to-peak amplitude. If None, no
        rejection is done based on peak-to-peak amplitude. See mne.Epochs.
    flat: dict | None
        Epoch rejection parameters based on flatness of signals. If None, no
        rejection based on flatness is done. See mne.Epochs.
    on_missing: str
        What to do if one or several event ids are not found in the recording.
        Valid keys are ‘error’ | ‘warning’ | ‘ignore’. See mne.Epochs.
    accepted_bads_ratio: float, optional
        Acceptable proportion of trials with inconsistent length in a raw. If
        the number of trials whose length is exceeded by the window size is
        smaller than this, then only the corresponding trials are dropped, but
        the computation continues. Otherwise, an error is raised. Defaults to
        0.0 (raise an error).
    use_mne_epochs: bool
        If False, return EEGWindowsDataset objects.
        If True, return mne.Epochs objects encapsulated in WindowsDataset objects,
        which is substantially slower that EEGWindowsDataset.
    n_jobs: int
        Number of jobs to use to parallelize the windowing.
    verbose: bool | str | int | None
        Control verbosity of the logging output when calling mne.Epochs.

    Returns
    -------
    windows_datasets: BaseConcatDataset
        Concatenated datasets of WindowsDataset containing the extracted windows.
    """
    _check_windowing_arguments(
        trial_start_offset_samples,
        trial_stop_offset_samples,
        window_size_samples,
        window_stride_samples,
    )

    # If user did not specify mapping, we extract all events from all datasets
    # and map them to increasing integers starting from 0
    infer_mapping = mapping is None
    mapping = dict() if infer_mapping else mapping
    infer_window_size_stride = window_size_samples is None

    if drop_bad_windows is not None:
        warnings.warn(
            "Drop bad windows only has an effect if mne epochs are created, "
            "and this argument may be removed in the future."
        )

    use_mne_epochs = _get_use_mne_epochs(
        use_mne_epochs, reject, picks, flat, drop_bad_windows
    )
    if use_mne_epochs and drop_bad_windows is None:
        drop_bad_windows = True

    list_of_windows_ds = Parallel(n_jobs=n_jobs)(
        delayed(_create_windows_from_events)(
            ds,
            infer_mapping,
            infer_window_size_stride,
            trial_start_offset_samples,
            trial_stop_offset_samples,
            window_size_samples,
            window_stride_samples,
            drop_last_window,
            mapping,
            preload,
            drop_bad_windows,
            picks,
            reject,
            flat,
            on_missing,
            accepted_bads_ratio,
            verbose,
            use_mne_epochs,
        )
        for ds in concat_ds.datasets
    )
    return BaseConcatDataset(list_of_windows_ds)


def create_fixed_length_windows(
<<<<<<< HEAD
    concat_ds,
    start_offset_samples=0,
    stop_offset_samples=None,
    window_size_samples=None,
    window_stride_samples=None,
    drop_last_window=None,
    mapping=None,
    preload=False,
    picks=None,
    reject=None,
    flat=None,
    targets_from="metadata",
    last_target_only=True,
    lazy_metadata=False,
    on_missing="error",
    n_jobs=1,
    verbose="error",
=======
    concat_ds: BaseConcatDataset,
    start_offset_samples: int = 0,
    stop_offset_samples: int | None = None,
    window_size_samples: int | None = None,
    window_stride_samples: int | None = None,
    drop_last_window: bool | None = None,
    mapping: dict[str, int] | None = None,
    preload: bool = False,
    picks: str | ArrayLike | slice | None = None,
    reject: dict[str, float] | None = None,
    flat: dict[str, float] | None = None,
    targets_from: str = "metadata",
    last_target_only: bool = True,
    on_missing: str = "error",
    n_jobs: int = 1,
    verbose: bool | str | int | None = "error",
>>>>>>> 7c88b4c4
):
    """Windower that creates sliding windows.

    Parameters
    ----------
    concat_ds: ConcatDataset
        A concat of base datasets each holding raw and description.
    start_offset_samples: int
        Start offset from beginning of recording in samples.
    stop_offset_samples: int | None
        Stop offset from beginning of recording in samples. If None, set to be
        the end of the recording.
    window_size_samples: int | None
        Window size in samples. If None, set to be the maximum possible window size, ie length of
        the recording, once offsets are accounted for.
    window_stride_samples: int | None
        Stride between windows in samples. If None, set to be equal to winddow_size_samples, so
        windows will not overlap.
    drop_last_window: bool | None
        Whether or not have a last overlapping window, when windows do not
        equally divide the continuous signal. Must be set to a bool if window size and stride are
        not None.
    mapping: dict(str: int)
        Mapping from event description to target value.
    preload: bool
        If True, preload the data of the Epochs objects.
    picks: str | list | slice | None
        Channels to include. If None, all available channels are used. See
        mne.Epochs.
    reject: dict | None
        Epoch rejection parameters based on peak-to-peak amplitude. If None, no
        rejection is done based on peak-to-peak amplitude. See mne.Epochs.
    flat: dict | None
        Epoch rejection parameters based on flatness of signals. If None, no
        rejection based on flatness is done. See mne.Epochs.
    lazy_metadata: bool
        If True, metadata is not computed immediately, but only when accessed
        by using the _LazyDataFrame.
    on_missing: str
        What to do if one or several event ids are not found in the recording.
        Valid keys are ‘error’ | ‘warning’ | ‘ignore’. See mne.Epochs.
    n_jobs: int
        Number of jobs to use to parallelize the windowing.
    verbose: bool | str | int | None
        Control verbosity of the logging output when calling mne.Epochs.

    Returns
    -------
    windows_datasets: BaseConcatDataset
        Concatenated datasets of WindowsDataset containing the extracted windows.
    """
    stop_offset_samples, drop_last_window = (
        _check_and_set_fixed_length_window_arguments(
            start_offset_samples,
            stop_offset_samples,
            window_size_samples,
            window_stride_samples,
            drop_last_window,
            lazy_metadata,
        )
    )

    # check if recordings are of different lengths
    lengths = np.array([ds.raw.n_times for ds in concat_ds.datasets])
    if (np.diff(lengths) != 0).any() and window_size_samples is None:
        warnings.warn("Recordings have different lengths, they will not be batch-able!")
    if (window_size_samples is not None) and any(window_size_samples > lengths):
        raise ValueError(
            f"Window size {window_size_samples} exceeds trial "
            f"duration {lengths.min()}."
        )

    list_of_windows_ds = Parallel(n_jobs=n_jobs)(
        delayed(_create_fixed_length_windows)(
            ds,
            start_offset_samples,
            stop_offset_samples,
            window_size_samples,
            window_stride_samples,
            drop_last_window,
            mapping,
            preload,
            picks,
            reject,
            flat,
            targets_from,
            last_target_only,
            lazy_metadata,
            on_missing,
            verbose,
        )
        for ds in concat_ds.datasets
    )
    return BaseConcatDataset(list_of_windows_ds)


def _create_windows_from_events(
    ds,
    infer_mapping,
    infer_window_size_stride,
    trial_start_offset_samples,
    trial_stop_offset_samples,
    window_size_samples=None,
    window_stride_samples=None,
    drop_last_window=False,
    mapping=None,
    preload=False,
    drop_bad_windows=True,
    picks=None,
    reject=None,
    flat=None,
    on_missing="error",
    accepted_bads_ratio=0.0,
    verbose="error",
    use_mne_epochs=False,
):
    """Create WindowsDataset from BaseDataset based on events.

    Parameters
    ----------
    ds : BaseDataset
        Dataset containing continuous data and description.
    infer_mapping : bool
        If True, extract all events from all datasets and map them to
        increasing integers starting from 0.
    infer_window_size_stride : bool
        If True, infer the stride from the original trial size of the first
        trial and trial_start_offset_samples and trial_stop_offset_samples.

    See `create_windows_from_events` for description of other parameters.

    Returns
    -------
    EEGWindowsDataset :
        Windowed dataset.
    """
    # catch window_kwargs to store to dataset
    window_kwargs = [
        (create_windows_from_events.__name__, _get_windowing_kwargs(locals())),
    ]
    if infer_mapping:
        unique_events = np.unique(ds.raw.annotations.description)
        new_unique_events = [x for x in unique_events if x not in mapping]
        # mapping event descriptions to integers from 0 on
        max_id_existing_mapping = len(mapping)
        mapping.update(
            {
                event_name: i_event_type + max_id_existing_mapping
                for i_event_type, event_name in enumerate(new_unique_events)
            }
        )

    events, events_id = mne.events_from_annotations(ds.raw, mapping)
    onsets = events[:, 0]
    # Onsets are relative to the beginning of the recording
    filtered_durations = np.array(
        [a["duration"] for a in ds.raw.annotations if a["description"] in events_id]
    )

    stops = onsets + (filtered_durations * ds.raw.info["sfreq"]).astype(int)
    # XXX This could probably be simplified by using chunk_duration in
    #     `events_from_annotations`

    last_samp = ds.raw.first_samp + ds.raw.n_times
    if stops[-1] + trial_stop_offset_samples > last_samp:
        raise ValueError(
            '"trial_stop_offset_samples" too large. Stop of last trial '
            f'({stops[-1]}) + "trial_stop_offset_samples" '
            f"({trial_stop_offset_samples}) must be smaller than length of"
            f" recording ({len(ds)})."
        )

    if infer_window_size_stride:
        # window size is trial size
        if window_size_samples is None:
            window_size_samples = (
                stops[0]
                + trial_stop_offset_samples
                - (onsets[0] + trial_start_offset_samples)
            )
            window_stride_samples = window_size_samples
        this_trial_sizes = (stops + trial_stop_offset_samples) - (
            onsets + trial_start_offset_samples
        )
        # Maybe actually this is not necessary?
        # We could also just say we just assume window size=trial size
        # in case not given, without this condition...
        # but then would have to change functions overall
        # to deal with varying window sizes hmmhmh
        assert np.all(this_trial_sizes == window_size_samples), (
            "All trial sizes should be the same if you do not supply a window " "size."
        )

    description = events[:, -1]

    if not use_mne_epochs:
        onsets = onsets - ds.raw.first_samp
        stops = stops - ds.raw.first_samp
    i_trials, i_window_in_trials, starts, stops = _compute_window_inds(
        onsets,
        stops,
        trial_start_offset_samples,
        trial_stop_offset_samples,
        window_size_samples,
        window_stride_samples,
        drop_last_window,
        accepted_bads_ratio,
    )

    if any(np.diff(starts) <= 0):
        raise NotImplementedError("Trial overlap not implemented.")

    events = [
        [start, window_size_samples, description[i_trials[i_start]]]
        for i_start, start in enumerate(starts)
    ]
    events = np.array(events)

    description = events[:, -1]

    metadata = pd.DataFrame(
        {
            "i_window_in_trial": i_window_in_trials,
            "i_start_in_trial": starts,
            "i_stop_in_trial": stops,
            "target": description,
        }
    )
    if use_mne_epochs:
        # window size - 1, since tmax is inclusive
        mne_epochs = mne.Epochs(
            ds.raw,
            events,
            events_id,
            baseline=None,
            tmin=0,
            tmax=(window_size_samples - 1) / ds.raw.info["sfreq"],
            metadata=metadata,
            preload=preload,
            picks=picks,
            reject=reject,
            flat=flat,
            on_missing=on_missing,
            verbose=verbose,
        )
        if drop_bad_windows:
            mne_epochs.drop_bad()
        windows_ds = WindowsDataset(
            mne_epochs,
            ds.description,
        )
    else:
        windows_ds = EEGWindowsDataset(
            ds.raw,
            metadata=metadata,
            description=ds.description,
        )
    # add window_kwargs and raw_preproc_kwargs to windows dataset
    setattr(windows_ds, "window_kwargs", window_kwargs)
    kwargs_name = "raw_preproc_kwargs"
    if hasattr(ds, kwargs_name):
        setattr(windows_ds, kwargs_name, getattr(ds, kwargs_name))
    return windows_ds


def _create_fixed_length_windows(
    ds,
    start_offset_samples,
    stop_offset_samples,
    window_size_samples,
    window_stride_samples,
    drop_last_window,
    mapping=None,
    preload=False,
    picks=None,
    reject=None,
    flat=None,
    targets_from="metadata",
    last_target_only=True,
    lazy_metadata=False,
    on_missing="error",
    verbose="error",
):
    """Create WindowsDataset from BaseDataset with sliding windows.

    Parameters
    ----------
    ds : BaseDataset
        Dataset containing continuous data and description.

    See `create_fixed_length_windows` for description of other parameters.

    Returns
    -------
    WindowsDataset :
        Windowed dataset.
    """
    # catch window_kwargs to store to dataset
    window_kwargs = [
        (create_fixed_length_windows.__name__, _get_windowing_kwargs(locals())),
    ]
    stop = ds.raw.n_times if stop_offset_samples is None else stop_offset_samples

    # assume window should be whole recording
    if window_size_samples is None:
        window_size_samples = stop - start_offset_samples
    if window_stride_samples is None:
        window_stride_samples = window_size_samples

    last_potential_start = stop - window_size_samples

    # get targets from dataset description if they exist
    target = -1 if ds.target_name is None else ds.description[ds.target_name]
    if mapping is not None:
        # in case of multiple targets
        if isinstance(target, pd.Series):
            target = target.replace(mapping).to_list()
        # in case of single value target
        else:
            target = mapping[target]

    if lazy_metadata:
        factory = _FixedLengthWindowFunctions(
            start_offset_samples,
            last_potential_start,
            window_stride_samples,
            window_size_samples,
            target,
        )
        metadata = _LazyDataFrame(
            length=factory.length,
            functions={
                "i_window_in_trial": factory.i_window_in_trial,
                "i_start_in_trial": factory.i_start_in_trial,
                "i_stop_in_trial": factory.i_stop_in_trial,
                "target": factory.target,
            },
            columns=[
                "i_window_in_trial",
                "i_start_in_trial",
                "i_stop_in_trial",
                "target",
            ],
        )
    else:
        # already includes last incomplete window start
        starts = np.arange(
            start_offset_samples, last_potential_start + 1, window_stride_samples
        )

        if not drop_last_window and starts[-1] < last_potential_start:
            # if last window does not end at trial stop, make it stop there
            starts = np.append(starts, last_potential_start)

        metadata = pd.DataFrame(
            {
                "i_window_in_trial": np.arange(len(starts)),
                "i_start_in_trial": starts,
                "i_stop_in_trial": starts + window_size_samples,
                "target": len(starts) * [target],
            }
        )

    window_kwargs.append(
        (
            EEGWindowsDataset.__name__,
            {"targets_from": targets_from, "last_target_only": last_target_only},
        )
    )
    windows_ds = EEGWindowsDataset(
        ds.raw,
        metadata=metadata,
        description=ds.description,
        targets_from=targets_from,
        last_target_only=last_target_only,
    )
    # add window_kwargs and raw_preproc_kwargs to windows dataset
    setattr(windows_ds, "window_kwargs", window_kwargs)
    kwargs_name = "raw_preproc_kwargs"
    if hasattr(ds, kwargs_name):
        setattr(windows_ds, kwargs_name, getattr(ds, kwargs_name))
    return windows_ds


def create_windows_from_target_channels(
    concat_ds,
    window_size_samples=None,
    preload=False,
    picks=None,
    reject=None,
    flat=None,
    n_jobs=1,
    last_target_only=True,
    verbose="error",
):
    list_of_windows_ds = Parallel(n_jobs=n_jobs)(
        delayed(_create_windows_from_target_channels)(
            ds,
            window_size_samples,
            preload,
            picks,
            reject,
            flat,
            last_target_only,
            "error",
            verbose,
        )
        for ds in concat_ds.datasets
    )
    return BaseConcatDataset(list_of_windows_ds)


def _create_windows_from_target_channels(
    ds,
    window_size_samples,
    preload=False,
    picks=None,
    reject=None,
    flat=None,
    last_target_only=True,
    on_missing="error",
    verbose="error",
):
    """Create WindowsDataset from BaseDataset using targets `misc` channels from mne.Raw.

    Parameters
    ----------
    ds : BaseDataset
        Dataset containing continuous data and description.

    See `create_fixed_length_windows` for description of other parameters.

    Returns
    -------
    WindowsDataset :
        Windowed dataset.
    """
    window_kwargs = [
        (create_windows_from_target_channels.__name__, _get_windowing_kwargs(locals())),
    ]
    stop = ds.raw.n_times + ds.raw.first_samp

    target = ds.raw.get_data(picks="misc")
    # TODO: handle multi targets present only for some events
    stops = np.nonzero((~np.isnan(target[0, :])))[0] + 1
    stops = stops[(stops < stop) & (stops >= window_size_samples)]
    stops = stops.astype(int)
    metadata = pd.DataFrame(
        {
            "i_window_in_trial": np.arange(len(stops)),
            "i_start_in_trial": stops - window_size_samples,
            "i_stop_in_trial": stops,
            "target": len(stops) * [target],
        }
    )

    targets_from = "channels"
    window_kwargs.append(
        (
            EEGWindowsDataset.__name__,
            {"targets_from": targets_from, "last_target_only": last_target_only},
        )
    )
    windows_ds = EEGWindowsDataset(
        ds.raw,
        metadata=metadata,
        description=ds.description,
        targets_from=targets_from,
        last_target_only=last_target_only,
    )
    setattr(windows_ds, "window_kwargs", window_kwargs)
    kwargs_name = "raw_preproc_kwargs"
    if hasattr(ds, kwargs_name):
        setattr(windows_ds, kwargs_name, getattr(ds, kwargs_name))
    return windows_ds


def _compute_window_inds(
    starts,
    stops,
    start_offset,
    stop_offset,
    size,
    stride,
    drop_last_window,
    accepted_bads_ratio,
):
    """Compute window start and stop indices.

    Create window starts from trial onsets (shifted by start_offset) to trial
    end (shifted by stop_offset) separated by stride, as long as window size
    fits into trial.

    Parameters
    ----------
    starts: array-like
        Trial starts in samples.
    stops: array-like
        Trial stops in samples.
    start_offset: int
        Start offset from original trial onsets in samples.
    stop_offset: int
        Stop offset from original trial stop in samples.
    size: int
        Window size.
    stride: int
        Stride between windows.
    drop_last_window: bool
        Toggles of shifting last window within range or dropping last samples.
    accepted_bads_ratio: float
        Acceptable proportion of bad trials within a raw. If the number of
        trials whose length is exceeded by the window size is smaller than
        this, then only the corresponding trials are dropped, but the
        computation continues. Otherwise, an error is raised.

    Returns
    -------
    result_lists: (list, list, list, list)
        Trial, i_window_in_trial, start sample and stop sample of windows.
    """
    starts = np.array([starts]) if isinstance(starts, int) else starts
    stops = np.array([stops]) if isinstance(stops, int) else stops

    starts += start_offset
    stops += stop_offset
    if any(size > (stops - starts)):
        bads_mask = size > (stops - starts)
        min_duration = (stops - starts).min()
        if sum(bads_mask) <= accepted_bads_ratio * len(starts):
            starts = starts[np.logical_not(bads_mask)]
            stops = stops[np.logical_not(bads_mask)]
            warnings.warn(
                f"Trials {np.where(bads_mask)[0]} are being dropped as the "
                f"window size ({size}) exceeds their duration {min_duration}."
            )
        else:
            current_ratio = sum(bads_mask) / len(starts)
            raise ValueError(
                f"Window size {size} exceeds trial duration "
                f"({min_duration}) for too many trials "
                f"({current_ratio * 100}%). Set "
                f"accepted_bads_ratio to at least {current_ratio}"
                "and restart training to be able to continue."
            )

    i_window_in_trials, i_trials, window_starts = [], [], []
    for start_i, (start, stop) in enumerate(zip(starts, stops)):
        # Generate possible window starts with given stride between original
        # trial onsets (shifted by start_offset) and stops
        possible_starts = np.arange(start, stop, stride)

        # Possible window start is actually a start, if window size fits in
        # trial start and stop
        for i_window, s in enumerate(possible_starts):
            if (s + size) <= stop:
                window_starts.append(s)
                i_window_in_trials.append(i_window)
                i_trials.append(start_i)

        # If the last window start + window size is not the same as
        # stop + stop_offset, create another window that overlaps and stops
        # at onset + stop_offset
        if not drop_last_window:
            if window_starts[-1] + size != stop:
                window_starts.append(stop - size)
                i_window_in_trials.append(i_window_in_trials[-1] + 1)
                i_trials.append(start_i)

    # Update stops to now be event stops instead of trial stops
    window_stops = np.array(window_starts) + size
    if not (len(i_window_in_trials) == len(window_starts) == len(window_stops)):
        raise ValueError(
            f"{len(i_window_in_trials)} == "
            f"{len(window_starts)} == {len(window_stops)}"
        )

    return i_trials, i_window_in_trials, window_starts, window_stops


def _check_windowing_arguments(
    trial_start_offset_samples,
    trial_stop_offset_samples,
    window_size_samples,
    window_stride_samples,
):
    assert isinstance(trial_start_offset_samples, (int, np.integer))
    assert isinstance(trial_stop_offset_samples, (int, np.integer)) or (
        trial_stop_offset_samples is None
    )
    assert isinstance(window_size_samples, (int, np.integer, type(None)))
    assert isinstance(window_stride_samples, (int, np.integer, type(None)))
    assert (window_size_samples is None) == (window_stride_samples is None)
    if window_size_samples is not None:
        assert window_size_samples > 0, "window size has to be larger than 0"
        assert window_stride_samples > 0, "window stride has to be larger than 0"


def _check_and_set_fixed_length_window_arguments(
    start_offset_samples,
    stop_offset_samples,
    window_size_samples,
    window_stride_samples,
    drop_last_window,
    lazy_metadata,
):
    """Raises warnings for incorrect input arguments and will set correct default values for
    stop_offset_samples & drop_last_window, if necessary.
    """
    _check_windowing_arguments(
        start_offset_samples,
        stop_offset_samples,
        window_size_samples,
        window_stride_samples,
    )

    if stop_offset_samples == 0:
        warnings.warn(
            "Meaning of `trial_stop_offset_samples`=0 has changed, use `None` "
            "to indicate end of trial/recording. Using `None`."
        )
        stop_offset_samples = None

    if start_offset_samples != 0 or stop_offset_samples is not None:
        warnings.warn(
            "Usage of offset_sample args in create_fixed_length_windows is deprecated and"
            " will be removed in future versions. Please use "
            'braindecode.preprocessing.preprocess.Preprocessor("crop", tmin, tmax)'
            " instead."
        )

    if (
        window_size_samples is not None
        and window_stride_samples is not None
        and drop_last_window is None
    ):
        raise ValueError(
            "drop_last_window must be set if both window_size_samples &"
            " window_stride_samples have also been set"
        )
    elif (
        window_size_samples is None
        and window_stride_samples is None
        and drop_last_window is False
    ):
        # necessary for following assertion
        drop_last_window = None

    assert (
        (window_size_samples is None)
        == (window_stride_samples is None)
        == (drop_last_window is None)
    )
    if not drop_last_window and lazy_metadata:
        raise ValueError(
            "Cannot have drop_last_window=False and lazy_metadata=True at the same time."
        )
    return stop_offset_samples, drop_last_window


def _get_windowing_kwargs(windowing_func_locals):
    input_kwargs = windowing_func_locals
    input_kwargs.pop("ds")
    windowing_kwargs = {k: v for k, v in input_kwargs.items()}
    return windowing_kwargs<|MERGE_RESOLUTION|>--- conflicted
+++ resolved
@@ -15,10 +15,7 @@
 # License: BSD (3-clause)
 
 from __future__ import annotations
-<<<<<<< HEAD
 from typing import Callable, Any
-=======
->>>>>>> 7c88b4c4
 import warnings
 
 import numpy as np
@@ -325,25 +322,6 @@
 
 
 def create_fixed_length_windows(
-<<<<<<< HEAD
-    concat_ds,
-    start_offset_samples=0,
-    stop_offset_samples=None,
-    window_size_samples=None,
-    window_stride_samples=None,
-    drop_last_window=None,
-    mapping=None,
-    preload=False,
-    picks=None,
-    reject=None,
-    flat=None,
-    targets_from="metadata",
-    last_target_only=True,
-    lazy_metadata=False,
-    on_missing="error",
-    n_jobs=1,
-    verbose="error",
-=======
     concat_ds: BaseConcatDataset,
     start_offset_samples: int = 0,
     stop_offset_samples: int | None = None,
@@ -357,10 +335,10 @@
     flat: dict[str, float] | None = None,
     targets_from: str = "metadata",
     last_target_only: bool = True,
+    lazy_metadata: bool =False,
     on_missing: str = "error",
     n_jobs: int = 1,
     verbose: bool | str | int | None = "error",
->>>>>>> 7c88b4c4
 ):
     """Windower that creates sliding windows.
 
