"""Dataset objects for some public datasets."""

# Authors: Hubert Banville <hubert.jbanville@gmail.com>
#          Lukas Gemein <l.gemein@gmail.com>
#          Simon Brandt <simonbrandt@protonmail.com>
#          David Sabbagh <dav.sabbagh@gmail.com>
#          Pierre Guetschel <pierre.guetschel@gmail.com>
#
# License: BSD (3-clause)

from __future__ import annotations
import pandas as pd
import mne

from .base import BaseDataset, BaseConcatDataset
from braindecode.util import _update_moabb_docstring


def _find_dataset_in_moabb(dataset_name, dataset_kwargs=None):
    # soft dependency on moabb
    from moabb.datasets.utils import dataset_list

    for dataset in dataset_list:
        if dataset_name == dataset.__name__:
            # return an instance of the found dataset class
            if dataset_kwargs is None:
                return dataset()
            else:
                return dataset(**dataset_kwargs)
    raise ValueError(f"{dataset_name} not found in moabb datasets")


def _fetch_and_unpack_moabb_data(dataset, subject_ids, dataset_load_kwargs=None):
    if dataset_load_kwargs is None:
        data = dataset.get_data(subject_ids)
    else:
        data = dataset.get_data(subjects=subject_ids, **dataset_load_kwargs)

    raws, subject_ids, session_ids, run_ids = [], [], [], []
    for subj_id, subj_data in data.items():
        for sess_id, sess_data in subj_data.items():
            for run_id, raw in sess_data.items():
                annots = _annotations_from_moabb_stim_channel(raw, dataset)
                raw.set_annotations(annots)
                raws.append(raw)
                subject_ids.append(subj_id)
                session_ids.append(sess_id)
                run_ids.append(run_id)
    description = pd.DataFrame(
        {"subject": subject_ids, "session": session_ids, "run": run_ids}
    )
    return raws, description


def _annotations_from_moabb_stim_channel(raw, dataset):
    # find events from stim channel
    events = mne.find_events(raw)

    # get annotations from events
    event_desc = {k: v for v, k in dataset.event_id.items()}
    annots = mne.annotations_from_events(events, raw.info["sfreq"], event_desc)

    # set trial on and offset given by moabb
    onset, offset = dataset.interval
    annots.onset += onset
    annots.duration += offset - onset
    return annots


def fetch_data_with_moabb(
<<<<<<< HEAD
        dataset_name: str,
        subject_ids: list[int] | int,
        dataset_kwargs: dict[str, []] | None = None,
) -> tuple[list[mne.io.Raw], pd.DataFrame]:
=======
    dataset_name, subject_ids, dataset_kwargs=None, dataset_load_kwargs=None
):
>>>>>>> b557fab0
    # ToDo: update path to where moabb downloads / looks for the data
    """Fetch data using moabb.

    Parameters
    ----------
    dataset_name: str | moabb.datasets.base.BaseDataset
        the name of a dataset included in moabb
    subject_ids: list(int) | int
        (list of) int of subject(s) to be fetched
    dataset_kwargs: dict, optional
        optional dictionary containing keyword arguments
        to pass to the moabb dataset when instantiating it.
    data_load_kwargs: dict, optional
        optional dictionary containing keyword arguments
        to pass to the moabb dataset's load_data method.
        Allows using the moabb cache_config=None and
        process_pipeline=None.

    Returns
    -------
    raws: mne.Raw
    info: pandas.DataFrame
    """
    if isinstance(dataset_name, str):
        dataset = _find_dataset_in_moabb(dataset_name, dataset_kwargs)
    else:
        from moabb.datasets.base import BaseDataset

        if isinstance(dataset_name, BaseDataset):
            dataset = dataset_name

    subject_id = [subject_ids] if isinstance(subject_ids, int) else subject_ids
    return _fetch_and_unpack_moabb_data(
        dataset, subject_id, dataset_load_kwargs=dataset_load_kwargs
    )


class MOABBDataset(BaseConcatDataset):
    """A class for moabb datasets.

    Parameters
    ----------
    dataset_name: str
        name of dataset included in moabb to be fetched
    subject_ids: list(int) | int | None
        (list of) int of subject(s) to be fetched. If None, data of all
        subjects is fetched.
    dataset_kwargs: dict, optional
        optional dictionary containing keyword arguments
        to pass to the moabb dataset when instantiating it.
    dataset_load_kwargs: dict, optional
        optional dictionary containing keyword arguments
        to pass to the moabb dataset's load_data method.
        Allows using the moabb cache_config=None and
        process_pipeline=None.
    """

    def __init__(
<<<<<<< HEAD
            self,
            dataset_name: str,
            subject_ids: list[int] | int | None,
            dataset_kwargs: dict[str, []] | None = None,
=======
        self, dataset_name, subject_ids, dataset_kwargs=None, dataset_load_kwargs=None
>>>>>>> b557fab0
    ):
        raws, description = fetch_data_with_moabb(
            dataset_name,
            subject_ids,
            dataset_kwargs,
            dataset_load_kwargs=dataset_load_kwargs,
        )
        all_base_ds = [
            BaseDataset(raw, row) for raw, (_, row) in zip(raws, description.iterrows())
        ]
        super().__init__(all_base_ds)


class BNCI2014001(MOABBDataset):
    doc = """See moabb.datasets.bnci.BNCI2014001

    Parameters
    ----------
    subject_ids: list(int) | int | None
        (list of) int of subject(s) to be fetched. If None, data of all
        subjects is fetched.
    """
    try:
        from moabb.datasets import BNCI2014001

        __doc__ = _update_moabb_docstring(BNCI2014001, doc)
    except ModuleNotFoundError:
        pass  # keep moabb soft dependency, otherwise crash on loading of datasets.__init__.py

    def __init__(self, subject_ids):
        super().__init__("BNCI2014001", subject_ids=subject_ids)


class HGD(MOABBDataset):
    doc = """See moabb.datasets.schirrmeister2017.Schirrmeister2017

    Parameters
    ----------
    subject_ids: list(int) | int | None
        (list of) int of subject(s) to be fetched. If None, data of all
        subjects is fetched.
    """
    try:
        from moabb.datasets import Schirrmeister2017

        __doc__ = _update_moabb_docstring(Schirrmeister2017, doc)
    except ModuleNotFoundError:
        pass  # keep moabb soft dependency, otherwise crash on loading of datasets.__init__.py

    def __init__(self, subject_ids):
        super().__init__("Schirrmeister2017", subject_ids=subject_ids)<|MERGE_RESOLUTION|>--- conflicted
+++ resolved
@@ -68,15 +68,11 @@
 
 
 def fetch_data_with_moabb(
-<<<<<<< HEAD
         dataset_name: str,
         subject_ids: list[int] | int,
         dataset_kwargs: dict[str, []] | None = None,
+        dataset_load_kwargs: dict[str, []] | None = None
 ) -> tuple[list[mne.io.Raw], pd.DataFrame]:
-=======
-    dataset_name, subject_ids, dataset_kwargs=None, dataset_load_kwargs=None
-):
->>>>>>> b557fab0
     # ToDo: update path to where moabb downloads / looks for the data
     """Fetch data using moabb.
 
@@ -135,14 +131,11 @@
     """
 
     def __init__(
-<<<<<<< HEAD
             self,
             dataset_name: str,
             subject_ids: list[int] | int | None,
             dataset_kwargs: dict[str, []] | None = None,
-=======
-        self, dataset_name, subject_ids, dataset_kwargs=None, dataset_load_kwargs=None
->>>>>>> b557fab0
+            dataset_load_kwargs: dict[str, []] | None = None
     ):
         raws, description = fetch_data_with_moabb(
             dataset_name,
