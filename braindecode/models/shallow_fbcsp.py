# Authors: Robin Schirrmeister <robintibor@gmail.com>
#
# License: BSD (3-clause)
from collections import OrderedDict

import numpy as np
from torch import nn
from torch.nn import init
from einops.layers.torch import Rearrange

from ..util import np_to_th
<<<<<<< HEAD
from .modules import Expression, Ensure4d
from .functions import (
    safe_log, square, squeeze_final_output
)
from .base import EEGModuleMixin, deprecated_args
=======
from .modules import Expression, Ensure4d, CombinedConv
from .functions import safe_log, square, squeeze_final_output
>>>>>>> 40c45a71


class ShallowFBCSPNet(EEGModuleMixin, nn.Sequential):
    """Shallow ConvNet model from Schirrmeister et al 2017.

    Model described in [Schirrmeister2017]_.

    Parameters
    ----------
    n_filters_time: int
        Number of temporal filters.
    filter_time_length: int
        Length of the temporal filter.
    n_filters_spat: int
        Number of spatial filters.
    pool_time_length: int
        Length of temporal pooling filter.
    pool_time_stride: int
        Length of stride between temporal pooling filters.
    final_conv_length: int | str
        Length of the final convolution layer.
        If set to "auto", length of the input signal must be specified.
    conv_nonlin: callable
        Non-linear function to be used after convolution layers.
    pool_mode: str
        Method to use on pooling layers. "max" or "mean".
    pool_nonlin: callable
        Non-linear function to be used after pooling layers.
    split_first_layer: bool
        Split first layer into temporal and spatial layers (True) or just use temporal (False).
        There would be no non-linearity between the split layers.
    batch_norm: bool
        Whether to use batch normalisation.
    batch_norm_alpha: float
        Momentum for BatchNorm2d.
    drop_prob: float
        Dropout probability.
    in_chans : int
        Alias for `n_chans`.
    n_classes: int
        Alias for `n_outputs`.
    input_window_samples: int | None
        Alias for `n_times`.

    References
    ----------
    .. [Schirrmeister2017] Schirrmeister, R. T., Springenberg, J. T., Fiederer,
       L. D. J., Glasstetter, M., Eggensperger, K., Tangermann, M., Hutter, F.
       & Ball, T. (2017).
       Deep learning with convolutional neural networks for EEG decoding and
       visualization.
       Human Brain Mapping , Aug. 2017.
       Online: http://dx.doi.org/10.1002/hbm.23730
    """

    def __init__(
            self,
            n_chans=None,
            n_outputs=None,
            n_times=None,
            n_filters_time=40,
            filter_time_length=25,
            n_filters_spat=40,
            pool_time_length=75,
            pool_time_stride=15,
            final_conv_length=30,
            conv_nonlin=square,
            pool_mode="mean",
            pool_nonlin=safe_log,
            split_first_layer=True,
            batch_norm=True,
            batch_norm_alpha=0.1,
            drop_prob=0.5,
            ch_names=None,
            input_window_seconds=None,
            sfreq=None,
            in_chans=None,
            n_classes=None,
            input_window_samples=None,
    ):
        n_chans, n_outputs, n_times = deprecated_args(
            self,
            ("in_chans", "n_chans", in_chans, n_chans),
            ("n_classes", "n_outputs", n_classes, n_outputs),
            ("input_window_samples", "n_times", input_window_samples, n_times),
        )
        super().__init__(
            n_outputs=n_outputs,
            n_chans=n_chans,
            ch_names=ch_names,
            n_times=n_times,
            input_window_seconds=input_window_seconds,
            sfreq=sfreq,
        )
        del n_outputs, n_chans, ch_names, n_times, input_window_seconds, sfreq
        del in_chans, n_classes, input_window_samples
        if final_conv_length == "auto":
            assert self.n_times is not None
        self.n_filters_time = n_filters_time
        self.filter_time_length = filter_time_length
        self.n_filters_spat = n_filters_spat
        self.pool_time_length = pool_time_length
        self.pool_time_stride = pool_time_stride
        self.final_conv_length = final_conv_length
        self.conv_nonlin = conv_nonlin
        self.pool_mode = pool_mode
        self.pool_nonlin = pool_nonlin
        self.split_first_layer = split_first_layer
        self.batch_norm = batch_norm
        self.batch_norm_alpha = batch_norm_alpha
        self.drop_prob = drop_prob

        self.add_module("ensuredims", Ensure4d())
        pool_class = dict(max=nn.MaxPool2d, mean=nn.AvgPool2d)[self.pool_mode]
        if self.split_first_layer:
            self.add_module("dimshuffle", Rearrange("batch C T 1 -> batch 1 T C"))
            self.add_module(
<<<<<<< HEAD
                "conv_time",
                nn.Conv2d(
                    1,
                    self.n_filters_time,
                    (self.filter_time_length, 1),
                    stride=1,
                ),
            )
            self.add_module(
                "conv_spat",
                nn.Conv2d(
                    self.n_filters_time,
                    self.n_filters_spat,
                    (1, self.n_chans),
                    stride=1,
                    bias=not self.batch_norm,
=======
                "conv_time_spat",
                CombinedConv(
                    in_chans=self.in_chans,
                    n_filters_time=self.n_filters_time,
                    n_filters_spat=self.n_filters_spat,
                    filter_time_length=filter_time_length,
                    bias_time=True,
                    bias_spat=not self.batch_norm,
>>>>>>> 40c45a71
                ),
            )
            n_filters_conv = self.n_filters_spat
        else:
            self.add_module(
                "conv_time",
                nn.Conv2d(
                    self.n_chans,
                    self.n_filters_time,
                    (self.filter_time_length, 1),
                    stride=1,
                    bias=not self.batch_norm,
                ),
            )
            n_filters_conv = self.n_filters_time
        if self.batch_norm:
            self.add_module(
                "bnorm",
                nn.BatchNorm2d(
                    n_filters_conv, momentum=self.batch_norm_alpha, affine=True
                ),
            )
        self.add_module("conv_nonlin_exp", Expression(self.conv_nonlin))
        self.add_module(
            "pool",
            pool_class(
                kernel_size=(self.pool_time_length, 1),
                stride=(self.pool_time_stride, 1),
            ),
        )
        self.add_module("pool_nonlin_exp", Expression(self.pool_nonlin))
        self.add_module("drop", nn.Dropout(p=self.drop_prob))
        self.eval()
        if self.final_conv_length == "auto":
            out = self(
                np_to_th(
                    np.ones(
                        (1, self.n_chans, self.n_times, 1),
                        dtype=np.float32,
                    )
                )
            )
            n_out_time = out.cpu().data.numpy().shape[2]
            self.final_conv_length = n_out_time
        self.add_module(
            "conv_classifier",
            nn.Conv2d(
                n_filters_conv,
                self.n_outputs,
                (self.final_conv_length, 1),
                bias=True,
            ),
        )
        self.add_module("softmax", nn.LogSoftmax(dim=1))
        self.add_module("squeeze", Expression(squeeze_final_output))

        # Initialization, xavier is same as in paper...
        init.xavier_uniform_(self.conv_time_spat.conv_time.weight, gain=1)
        # maybe no bias in case of no split layer and batch norm
        if self.split_first_layer or (not self.batch_norm):
            init.constant_(self.conv_time_spat.conv_time.bias, 0)
        if self.split_first_layer:
            init.xavier_uniform_(self.conv_time_spat.conv_spat.weight, gain=1)
            if not self.batch_norm:
                init.constant_(self.conv_time_spat.conv_spat.bias, 0)
        if self.batch_norm:
            init.constant_(self.bnorm.weight, 1)
            init.constant_(self.bnorm.bias, 0)
        init.xavier_uniform_(self.conv_classifier.weight, gain=1)
        init.constant_(self.conv_classifier.bias, 0)

    def load_state_dict(self, state_dict, *args, **kwargs):
        """Wrapper to allow for loading of a state_dict from a model before CombinedConv was
         implemented"""
        keys_to_change = [
            "conv_time.weight",
            "conv_spat.weight",
            "conv_time.bias",
            "conv_spat.bias",
        ]
        new_state_dict = OrderedDict()
        for k, v in state_dict.items():
            if k in keys_to_change:
                k = f"conv_time_spat.{k}"
            new_state_dict[k] = v
        return super().load_state_dict(new_state_dict, *args, **kwargs)<|MERGE_RESOLUTION|>--- conflicted
+++ resolved
@@ -9,16 +9,9 @@
 from einops.layers.torch import Rearrange
 
 from ..util import np_to_th
-<<<<<<< HEAD
-from .modules import Expression, Ensure4d
-from .functions import (
-    safe_log, square, squeeze_final_output
-)
-from .base import EEGModuleMixin, deprecated_args
-=======
 from .modules import Expression, Ensure4d, CombinedConv
 from .functions import safe_log, square, squeeze_final_output
->>>>>>> 40c45a71
+from .base import EEGModuleMixin, deprecated_args
 
 
 class ShallowFBCSPNet(EEGModuleMixin, nn.Sequential):
@@ -136,33 +129,14 @@
         if self.split_first_layer:
             self.add_module("dimshuffle", Rearrange("batch C T 1 -> batch 1 T C"))
             self.add_module(
-<<<<<<< HEAD
-                "conv_time",
-                nn.Conv2d(
-                    1,
-                    self.n_filters_time,
-                    (self.filter_time_length, 1),
-                    stride=1,
-                ),
-            )
-            self.add_module(
-                "conv_spat",
-                nn.Conv2d(
-                    self.n_filters_time,
-                    self.n_filters_spat,
-                    (1, self.n_chans),
-                    stride=1,
-                    bias=not self.batch_norm,
-=======
                 "conv_time_spat",
                 CombinedConv(
-                    in_chans=self.in_chans,
+                    in_chans=self.n_chans,
                     n_filters_time=self.n_filters_time,
                     n_filters_spat=self.n_filters_spat,
                     filter_time_length=filter_time_length,
                     bias_time=True,
                     bias_spat=not self.batch_norm,
->>>>>>> 40c45a71
                 ),
             )
             n_filters_conv = self.n_filters_spat
